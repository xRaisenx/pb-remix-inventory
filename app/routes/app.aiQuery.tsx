// app/routes/app.aiQuery.tsx

import { json, type ActionFunctionArgs } from "@remix-run/node";
import { authenticate } from "~/shopify.server";
import { getAiChatResponse } from "~/services/ai.server"; // Import the service
import prisma  from "~/db.server"; // Import prisma client

export const action = async ({ request }: ActionFunctionArgs) => {
  const { session } = await authenticate.admin(request);
  const formData = await request.formData();
  const formAction = formData.get("_action") as string;
  const query = formData.get("query") as string;

  if (formAction === "ai_chat") {
    if (!query || typeof query !== 'string' || query.trim() === "") {
      return json({ structuredResponse: { type: 'error', message: "Query cannot be empty." } }, { status: 400 });
    }
    if (!session?.shop) {
      return json({ structuredResponse: { type: 'error', message: "Shop session not found. Please ensure you are logged in." } }, { status: 401 });
    }

    const shopRecord = await prisma.shop.findUnique({ where: { shop: session.shop } });

    if (!shopRecord) {
      return json({ structuredResponse: { type: 'error', message: "Shop configuration not found in our database." } }, { status: 404 });
    }

    try {
<<<<<<< HEAD
      // getAiChatResponse now returns a structured object
      const structuredResponse = await getAiChatResponse(query, shopRecord.id);

      // The frontend (AIAssistant.tsx) expects the response under the key 'aiResponse'
      // and can handle different types of messages, including errors sent from getAiChatResponse.
      // No need to check for specific error strings here anymore.
      return json({ aiResponse: structuredResponse });
=======
      // getAiChatResponse now returns AIStructuredResponse
      const aiResponseObject = await getAiChatResponse(query, shopRecord.id);

      // If the service itself returned an error type, potentially adjust HTTP status
      if (aiResponseObject.type === 'error') {
        if (aiResponseObject.message.includes("AI service is not configured")) {
          return json({ structuredResponse: aiResponseObject }, { status: 503 });
        } else if (aiResponseObject.message.includes("Could not retrieve your shop information")) {
           return json({ structuredResponse: aiResponseObject }, { status: 404 }); // Or 500 if it's an internal issue
        }
        // For other errors from the service, we might use a generic 500 or a more specific one if identifiable
        return json({ structuredResponse: aiResponseObject }, { status: 500 });
      }

      return json({ structuredResponse: aiResponseObject });
>>>>>>> eac52c5e
    } catch (error: any) {
      // This catch block handles unexpected errors thrown by getAiChatResponse itself
      // or other issues within this try block (e.g., if prisma call failed before this point).
      console.error("AI Chat Action Error in app.aiQuery.tsx:", error);
<<<<<<< HEAD
      return json({ error: error.message || "The AI service encountered an unexpected problem processing your request." }, { status: 500 });
=======
      return json({ structuredResponse: { type: 'error', message: error.message || "The AI service encountered an unexpected problem." } }, { status: 500 });
>>>>>>> eac52c5e
    }
  }

  return json({ structuredResponse: { type: 'error', message: "Invalid action specified." } }, { status: 400 });
};<|MERGE_RESOLUTION|>--- conflicted
+++ resolved
@@ -2,8 +2,8 @@
 
 import { json, type ActionFunctionArgs } from "@remix-run/node";
 import { authenticate } from "~/shopify.server";
-import { getAiChatResponse } from "~/services/ai.server"; // Import the service
-import prisma  from "~/db.server"; // Import prisma client
+import { getAiChatResponse } from "~/services/ai.server";
+import prisma from "~/db.server";
 
 export const action = async ({ request }: ActionFunctionArgs) => {
   const { session } = await authenticate.admin(request);
@@ -16,50 +16,31 @@
       return json({ structuredResponse: { type: 'error', message: "Query cannot be empty." } }, { status: 400 });
     }
     if (!session?.shop) {
-      return json({ structuredResponse: { type: 'error', message: "Shop session not found. Please ensure you are logged in." } }, { status: 401 });
+      return json({ structuredResponse: { type: 'error', message: "Shop session not found." } }, { status: 401 });
     }
 
     const shopRecord = await prisma.shop.findUnique({ where: { shop: session.shop } });
-
     if (!shopRecord) {
-      return json({ structuredResponse: { type: 'error', message: "Shop configuration not found in our database." } }, { status: 404 });
+      return json({ structuredResponse: { type: 'error', message: "Shop configuration not found." } }, { status: 404 });
     }
 
     try {
-<<<<<<< HEAD
-      // getAiChatResponse now returns a structured object
+      // MERGE FIX: Call the unified service and return the response in the expected format.
       const structuredResponse = await getAiChatResponse(query, shopRecord.id);
 
-      // The frontend (AIAssistant.tsx) expects the response under the key 'aiResponse'
-      // and can handle different types of messages, including errors sent from getAiChatResponse.
-      // No need to check for specific error strings here anymore.
-      return json({ aiResponse: structuredResponse });
-=======
-      // getAiChatResponse now returns AIStructuredResponse
-      const aiResponseObject = await getAiChatResponse(query, shopRecord.id);
-
       // If the service itself returned an error type, potentially adjust HTTP status
-      if (aiResponseObject.type === 'error') {
-        if (aiResponseObject.message.includes("AI service is not configured")) {
-          return json({ structuredResponse: aiResponseObject }, { status: 503 });
-        } else if (aiResponseObject.message.includes("Could not retrieve your shop information")) {
-           return json({ structuredResponse: aiResponseObject }, { status: 404 }); // Or 500 if it's an internal issue
+      if (structuredResponse.type === 'error') {
+        const message = structuredResponse.message.toLowerCase();
+        if (message.includes("not configured") || message.includes("missing")) {
+          return json({ structuredResponse }, { status: 503 }); // Service Unavailable
         }
-        // For other errors from the service, we might use a generic 500 or a more specific one if identifiable
-        return json({ structuredResponse: aiResponseObject }, { status: 500 });
+        return json({ structuredResponse }, { status: 500 }); // Internal Server Error
       }
 
-      return json({ structuredResponse: aiResponseObject });
->>>>>>> eac52c5e
+      return json({ structuredResponse });
     } catch (error: any) {
-      // This catch block handles unexpected errors thrown by getAiChatResponse itself
-      // or other issues within this try block (e.g., if prisma call failed before this point).
       console.error("AI Chat Action Error in app.aiQuery.tsx:", error);
-<<<<<<< HEAD
-      return json({ error: error.message || "The AI service encountered an unexpected problem processing your request." }, { status: 500 });
-=======
       return json({ structuredResponse: { type: 'error', message: error.message || "The AI service encountered an unexpected problem." } }, { status: 500 });
->>>>>>> eac52c5e
     }
   }
 
