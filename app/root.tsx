// app/root.tsx

import type { LinksFunction, MetaFunction } from "@remix-run/node"; // Added LinksFunction
import {
  Links,
  LiveReload,
  Meta,
  Outlet,
  Scripts,
  ScrollRestoration,
  useRouteError, // Import useRouteError
  isRouteErrorResponse, // Import for typed error handling
} from "@remix-run/react";
import { AppProvider, Page, Text, EmptyState, BlockStack, Button } from "@shopify/polaris"; // Import Polaris components for ErrorBoundary
import enTranslations from "@shopify/polaris/locales/en.json";
<<<<<<< HEAD
import polarisStyles from "@shopify/polaris/build/esm/styles.css?url"; // Import Polaris CSS with ?url
import aiAssistantCardStyles from "./styles/ai_assistant_cards.css?url"; // Import custom card styles
=======
import polarisStyles from "@shopify/polaris/build/esm/styles.css?url";
import appStyles from "~/styles/app.css?url"; // Import your global styles
>>>>>>> eac52c5e

export const meta: MetaFunction = () => {
  return [
    { charset: "utf-8" },
    { title: "Planet Beauty AI Inventory" }, // Updated title
    { viewport: "width=device-width,initial-scale=1" },
  ];
};

export const links: LinksFunction = () => [
  { rel: "stylesheet", href: polarisStyles },
<<<<<<< HEAD
  { rel: "stylesheet", href: aiAssistantCardStyles }, // Add custom card styles to links
]; // Updated to use imported CSS URL
=======
  { rel: "stylesheet", href: appStyles }, // Add your global stylesheet
];
>>>>>>> eac52c5e

export default function App() {
  const AppTheme = {
    colorScheme: "light" as const,
    logo: {
      width: 124,
      accessibilityLabel: 'Planet Beauty',
      // topBarSource and url can be added when actual assets/routes are known
    },
    colors: {
      primary: '#d81b60', // For primary buttons and interactive elements
      // Not setting 'surface' here to let it default (usually white for cards)
      // The body background is handled by app.css
    }
    // topBar: { background: '#c94f6d' } // Keep this commented, address with CSS if needed
  };

  return (
    <html lang="en">
      <head>
        <Meta />
        <Links />
      </head>
      <body>
        <AppProvider i18n={enTranslations} theme={AppTheme}>
          <Outlet />
        </AppProvider>
        <ScrollRestoration />
        <Scripts />
        {process.env.NODE_ENV === "development" && <LiveReload />}
      </body>
    </html>
  );
}

// Global ErrorBoundary
export function ErrorBoundary() {
  const error = useRouteError();
  console.error('ErrorBoundary caught:', error);

  let errorTitle = "Application Error";
  let errorMessage = "An unexpected error occurred. Please try again later.";

  if (isRouteErrorResponse(error)) {
    errorTitle = `${error.status} ${error.statusText}`;
    errorMessage = error.data?.message || error.data || error.statusText;
  } else if (error instanceof Error) {
    errorMessage = error.message;
  }

  // It's important for the ErrorBoundary to render the full HTML structure
  // so that Polaris styles are applied correctly.
  return (
    <html lang="en">
      <head>
        <title>{errorTitle}</title> {/* Set a title for the error page */}
        <Meta /> {/* Include meta tags, viewport, etc. */}
        <Links /> {/* Include CSS links */}
      </head>
      <body>
        <AppProvider i18n={enTranslations}> {/* AppProvider is crucial here */}
          <Page>
            <EmptyState
              heading={errorTitle}
              image="https://cdn.shopify.com/s/files/1/0262/4074/files/emptystate-error.png"
            >
              <BlockStack gap="200">
                <Text as="p" tone="critical">{errorMessage}</Text>
                <Button url="/" variant="primary">Go to Home</Button>
              </BlockStack>
            </EmptyState>
          </Page>
        </AppProvider>
        <Scripts /> {/* Scripts might be needed for some recovery or logging */}
        {process.env.NODE_ENV === "development" && <LiveReload />}
      </body>
    </html>
  );
}<|MERGE_RESOLUTION|>--- conflicted
+++ resolved
@@ -1,6 +1,6 @@
 // app/root.tsx
 
-import type { LinksFunction, MetaFunction } from "@remix-run/node"; // Added LinksFunction
+import type { LinksFunction, MetaFunction } from "@remix-run/node";
 import {
   Links,
   LiveReload,
@@ -8,51 +8,41 @@
   Outlet,
   Scripts,
   ScrollRestoration,
-  useRouteError, // Import useRouteError
-  isRouteErrorResponse, // Import for typed error handling
+  useRouteError,
+  isRouteErrorResponse,
 } from "@remix-run/react";
-import { AppProvider, Page, Text, EmptyState, BlockStack, Button } from "@shopify/polaris"; // Import Polaris components for ErrorBoundary
+import { AppProvider, Page, Text, EmptyState, BlockStack, Button } from "@shopify/polaris";
 import enTranslations from "@shopify/polaris/locales/en.json";
-<<<<<<< HEAD
-import polarisStyles from "@shopify/polaris/build/esm/styles.css?url"; // Import Polaris CSS with ?url
-import aiAssistantCardStyles from "./styles/ai_assistant_cards.css?url"; // Import custom card styles
-=======
 import polarisStyles from "@shopify/polaris/build/esm/styles.css?url";
-import appStyles from "~/styles/app.css?url"; // Import your global styles
->>>>>>> eac52c5e
+import appStyles from "~/styles/app.css?url"; // Global styles from main
+import aiAssistantCardStyles from "./styles/ai_assistant_cards.css?url"; // Custom card styles from feature branch
 
 export const meta: MetaFunction = () => {
   return [
     { charset: "utf-8" },
-    { title: "Planet Beauty AI Inventory" }, // Updated title
+    { title: "Planet Beauty AI Inventory" },
     { viewport: "width=device-width,initial-scale=1" },
   ];
 };
 
+// MERGE FIX: Included stylesheets from both branches.
 export const links: LinksFunction = () => [
   { rel: "stylesheet", href: polarisStyles },
-<<<<<<< HEAD
-  { rel: "stylesheet", href: aiAssistantCardStyles }, // Add custom card styles to links
-]; // Updated to use imported CSS URL
-=======
-  { rel: "stylesheet", href: appStyles }, // Add your global stylesheet
+  { rel: "stylesheet", href: appStyles },
+  { rel: "stylesheet", href: aiAssistantCardStyles },
 ];
->>>>>>> eac52c5e
 
 export default function App() {
+  // Using the theme from the feature branch
   const AppTheme = {
     colorScheme: "light" as const,
     logo: {
       width: 124,
       accessibilityLabel: 'Planet Beauty',
-      // topBarSource and url can be added when actual assets/routes are known
     },
     colors: {
-      primary: '#d81b60', // For primary buttons and interactive elements
-      // Not setting 'surface' here to let it default (usually white for cards)
-      // The body background is handled by app.css
+      primary: '#d81b60',
     }
-    // topBar: { background: '#c94f6d' } // Keep this commented, address with CSS if needed
   };
 
   return (
@@ -73,7 +63,7 @@
   );
 }
 
-// Global ErrorBoundary
+// Global ErrorBoundary (kept as is, it's well-structured)
 export function ErrorBoundary() {
   const error = useRouteError();
   console.error('ErrorBoundary caught:', error);
@@ -88,17 +78,15 @@
     errorMessage = error.message;
   }
 
-  // It's important for the ErrorBoundary to render the full HTML structure
-  // so that Polaris styles are applied correctly.
   return (
     <html lang="en">
       <head>
-        <title>{errorTitle}</title> {/* Set a title for the error page */}
-        <Meta /> {/* Include meta tags, viewport, etc. */}
-        <Links /> {/* Include CSS links */}
+        <title>{errorTitle}</title>
+        <Meta />
+        <Links />
       </head>
       <body>
-        <AppProvider i18n={enTranslations}> {/* AppProvider is crucial here */}
+        <AppProvider i18n={enTranslations}>
           <Page>
             <EmptyState
               heading={errorTitle}
@@ -111,7 +99,7 @@
             </EmptyState>
           </Page>
         </AppProvider>
-        <Scripts /> {/* Scripts might be needed for some recovery or logging */}
+        <Scripts />
         {process.env.NODE_ENV === "development" && <LiveReload />}
       </body>
     </html>
